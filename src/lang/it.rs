lazy_static::lazy_static! {
pub static ref T: std::collections::HashMap<&'static str, &'static str> =
    [
        ("Status", "Stato"),
        ("Your Desktop", "Il tuo desktop"),
        ("desk_tip", "Puoi accedere al tuo desktop usando l'ID e la password riportati qui."),
        ("Password", "Password"),
        ("Ready", "Pronto"),
        ("Established", "Stabilito"),
        ("connecting_status", "Connessione alla rete RustDesk in corso..."),
        ("Enable Service", "Abilita servizio"),
        ("Start Service", "Avvia servizio"),
        ("Service is running", "Il servizio è in esecuzione"),
        ("Service is not running", "Il servizio non è in esecuzione"),
        ("not_ready_status", "Non pronto. Verifica la tua connessione"),
        ("Control Remote Desktop", "Controlla un desktop remoto"),
        ("Transfer File", "Trasferisci file"),
        ("Connect", "Connetti"),
        ("Recent Sessions", "Sessioni recenti"),
        ("Address Book", "Rubrica"),
        ("Confirmation", "Conferma"),
        ("TCP Tunneling", "Tunnel TCP"),
        ("Remove", "Rimuovi"),
        ("Refresh random password", "Nuova password casuale"),
        ("Set your own password", "Imposta la tua password"),
        ("Enable Keyboard/Mouse", "Abilita tastiera/mouse"),
        ("Enable Clipboard", "Abilita appunti"),
        ("Enable File Transfer", "Abilita trasferimento file"),
        ("Enable TCP Tunneling", "Abilita tunnel TCP"),
        ("IP Whitelisting", "IP autorizzati"),
        ("ID/Relay Server", "Server ID/Relay"),
        ("Import Server Config", "Importa configurazione Server"),
        ("Export Server Config", "Esporta configurazione Server"),
        ("Import server configuration successfully", "Configurazione Server importata con successo"),
        ("Export server configuration successfully", "Configurazione Server esportata con successo"),
        ("Invalid server configuration", "Configurazione Server non valida"),
        ("Clipboard is empty", "Gli appunti sono vuoti"),
        ("Stop service", "Arresta servizio"),
        ("Change ID", "Cambia ID"),
        ("Your new ID", "Il tuo nuovo ID"),
        ("length %min% to %max%", "da lunghezza %min% a %max%"),
        ("starts with a letter", "inizia con una lettera"),
        ("allowed characters", "caratteri consentiti"),
        ("id_change_tip", "Puoi usare solo i caratteri a-z, A-Z, 0-9 e _ (underscore). Il primo carattere deve essere a-z o A-Z. La lunghezza deve essere fra 6 e 16 caratteri."),
        ("Website", "Sito web"),
        ("About", "Informazioni"),
        ("Slogan_tip", "Fatta con il cuore in questo mondo caotico!"),
        ("Privacy Statement", "Informativa sulla privacy"),
        ("Mute", "Silenzia"),
        ("Build Date", "Data della build"),
        ("Version", "Versione"),
        ("Home", "Home"),
        ("Audio Input", "Input audio"),
        ("Enhancements", "Miglioramenti"),
        ("Hardware Codec", "Codifica Hardware"),
        ("Adaptive Bitrate", "Bitrate Adattivo"),
        ("ID Server", "ID server"),
        ("Relay Server", "Server relay"),
        ("API Server", "Server API"),
        ("invalid_http", "deve iniziare con http:// o https://"),
        ("Invalid IP", "Indirizzo IP non valido"),
        ("Invalid format", "Formato non valido"),
        ("server_not_support", "Non ancora supportato dal server"),
        ("Not available", "Non disponibile"),
        ("Too frequent", "Troppo frequente"),
        ("Cancel", "Annulla"),
        ("Skip", "Ignora"),
        ("Close", "Chiudi"),
        ("Retry", "Riprova"),
        ("OK", "OK"),
        ("Password Required", "Password Richiesta"),
        ("Please enter your password", "Inserisci la tua password"),
        ("Remember password", "Ricorda password"),
        ("Wrong Password", "Password Errata"),
        ("Do you want to enter again?", "Vuoi riprovare?"),
        ("Connection Error", "Errore di connessione"),
        ("Error", "Errore"),
        ("Reset by the peer", "Reimpostata dal peer"),
        ("Connecting...", "Connessione..."),
        ("Connection in progress. Please wait.", "Connessione in corso. Attendi."),
        ("Please try 1 minute later", "Per favore riprova fra 1 minuto"),
        ("Login Error", "Errore Login"),
        ("Successful", "Successo"),
        ("Connected, waiting for image...", "Connesso, in attesa dell'immagine..."),
        ("Name", "Nome"),
        ("Type", "Tipo"),
        ("Modified", "Modificato"),
        ("Size", "Dimensione"),
        ("Show Hidden Files", "Mostra file nascosti"),
        ("Receive", "Ricevi"),
        ("Send", "Invia"),
        ("Refresh File", "Aggiorna file"),
        ("Local", "Locale"),
        ("Remote", "Remote"),
        ("Remote Computer", "Computer remoto"),
        ("Local Computer", "Computer locale"),
        ("Confirm Delete", "Conferma cancellazione"),
        ("Delete", "Eliminare"),
        ("Properties", "Proprietà"),
        ("Multi Select", "Selezione multipla"),
        ("Select All", "Seleziona tutto"),
        ("Unselect All", "Deseleziona tutto"),
        ("Empty Directory", "Directory vuota"),
        ("Not an empty directory", "Non una directory vuota"),
        ("Are you sure you want to delete this file?", "Vuoi davvero eliminare questo file?"),
        ("Are you sure you want to delete this empty directory?", "Sei sicuro di voler eliminare questa directory vuota?"),
        ("Are you sure you want to delete the file of this directory?", "Sei sicuro di voler eliminare il file di questa directory?"),
        ("Do this for all conflicts", "Ricorca questa scelta per tutti i conflitti"),
        ("This is irreversible!", "Questo è irreversibile!"),
        ("Deleting", "Cancellazione di"),
        ("files", "file"),
        ("Waiting", "In attesa"),
        ("Finished", "Terminato"),
        ("Speed", "Velocità"),
        ("Custom Image Quality", "Qualità immagine personalizzata"),
        ("Privacy mode", "Modalità privacy"),
        ("Block user input", "Blocca l'input dell'utente"),
        ("Unblock user input", "Sbloccare l'input dell'utente"),
        ("Adjust Window", "Adatta la finestra"),
        ("Original", "Originale"),
        ("Shrink", "Restringi"),
        ("Stretch", "Allarga"),
        ("Scrollbar", "Barra di scorrimento"),
        ("ScrollAuto", "Scorri automaticamente"),
        ("Good image quality", "Qualità immagine migliore"),
        ("Balanced", "Bilanciato"),
        ("Optimize reaction time", "Ottimizza il tempo di reazione"),
        ("Custom", "Personalizzato"),
        ("Show remote cursor", "Mostra il cursore remoto"),
        ("Show quality monitor", "Visualizza qualità video"),
        ("Disable clipboard", "Disabilita appunti"),
        ("Lock after session end", "Blocca al termine della sessione"),
        ("Insert", "Inserisci"),
        ("Insert Lock", "Blocco inserimento"),
        ("Refresh", "Aggiorna"),
        ("ID does not exist", "L'ID non esiste"),
        ("Failed to connect to rendezvous server", "Errore di connessione al server rendezvous"),
        ("Please try later", "Riprova più tardi"),
        ("Remote desktop is offline", "Il desktop remoto è offline"),
        ("Key mismatch", "La chiave non corrisponde"),
        ("Timeout", "Timeout"),
        ("Failed to connect to relay server", "Errore di connessione al server relay"),
        ("Failed to connect via rendezvous server", "Errore di connessione tramite il server rendezvous"),
        ("Failed to connect via relay server", "Errore di connessione tramite il server relay"),
        ("Failed to make direct connection to remote desktop", "Impossibile connettersi direttamente al desktop remoto"),
        ("Set Password", "Imposta password"),
        ("OS Password", "Password del sistema operativo"),
        ("install_tip", "A causa del Controllo Account Utente, RustDesk potrebbe non funzionare correttamente come desktop remoto. Per evitare questo problema, fai click sul tasto qui sotto per installare RustDesk a livello di sistema."),
        ("Click to upgrade", "Fai click per aggiornare"),
        ("Click to download", "Cliquez per scaricare"),
        ("Click to update", "Fare clic per aggiornare"),
        ("Configure", "Configura"),
        ("config_acc", "Per controllare il tuo desktop dall'esterno, devi fornire a RustDesk il permesso \"Accessibilità\"."),
        ("config_screen", "Per controllare il tuo desktop dall'esterno, devi fornire a RustDesk il permesso \"Registrazione schermo\"."),
        ("Installing ...", "Installazione ..."),
        ("Install", "Installa"),
        ("Installation", "Installazione"),
        ("Installation Path", "Percorso di installazione"),
        ("Create start menu shortcuts", "Crea i collegamenti nel menu di avvio"),
        ("Create desktop icon", "Crea un'icona sul desktop"),
        ("agreement_tip", "Avviando l'installazione, accetti i termini del contratto di licenza."),
        ("Accept and Install", "Accetta e installa"),
        ("End-user license agreement", "Contratto di licenza con l'utente finale"),
        ("Generating ...", "Generazione ..."),
        ("Your installation is lower version.", "La tua installazione non è aggiornata."),
        ("not_close_tcp_tip", "Non chiudere questa finestra mentre stai usando il tunnel"),
        ("Listening ...", "In ascolto ..."),
        ("Remote Host", "Host remoto"),
        ("Remote Port", "Porta remota"),
        ("Action", "Azione"),
        ("Add", "Aggiungi"),
        ("Local Port", "Porta locale"),
        ("Local Address", "Indirizzo locale"),
        ("Change Local Port", "Cambia porta locale"),
        ("setup_server_tip", "Per una connessione più veloce, configura un tuo server"),
        ("Too short, at least 6 characters.", "Troppo breve, almeno 6 caratteri"),
        ("The confirmation is not identical.", "La conferma non corrisponde"),
        ("Permissions", "Permessi"),
        ("Accept", "Accetta"),
        ("Dismiss", "Rifiuta"),
        ("Disconnect", "Disconnetti"),
        ("Allow using keyboard and mouse", "Consenti l'uso di tastiera e mouse"),
        ("Allow using clipboard", "Consenti l'uso degli appunti"),
        ("Allow hearing sound", "Consenti la riproduzione dell'audio"),
        ("Allow file copy and paste", "Consenti copia e incolla di file"),
        ("Connected", "Connesso"),
        ("Direct and encrypted connection", "Connessione diretta e cifrata"),
        ("Relayed and encrypted connection", "Connessione tramite relay e cifrata"),
        ("Direct and unencrypted connection", "Connessione diretta e non cifrata"),
        ("Relayed and unencrypted connection", "Connessione tramite relay e non cifrata"),
        ("Enter Remote ID", "Inserisci l'ID remoto"),
        ("Enter your password", "Inserisci la tua password"),
        ("Logging in...", "Autenticazione..."),
        ("Enable RDP session sharing", "Abilita la condivisione della sessione RDP"),
        ("Auto Login", "Accesso automatico"),
        ("Enable Direct IP Access", "Abilita l'accesso diretto tramite IP"),
        ("Rename", "Rinomina"),
        ("Space", "Spazio"),
        ("Create Desktop Shortcut", "Crea collegamento sul desktop"),
        ("Change Path", "Cambia percorso"),
        ("Create Folder", "Crea cartella"),
        ("Please enter the folder name", "Inserisci il nome della cartella"),
        ("Fix it", "Risolvi"),
        ("Warning", "Avviso"),
        ("Login screen using Wayland is not supported", "La schermata di accesso non è supportata utilizzando Wayland"),
        ("Reboot required", "Riavvio necessario"),
        ("Unsupported display server ", "Display server non supportato"),
        ("x11 expected", "x11 necessario"),
        ("Port", "Porta"),
        ("Settings", "Impostazioni"),
        ("Username", " Nome utente"),
        ("Invalid port", "Numero di porta non valido"),
        ("Closed manually by the peer", "Chiuso manualmente dal peer"),
        ("Enable remote configuration modification", "Abilita la modifica remota della configurazione"),
        ("Run without install", "Esegui senza installare"),
        ("Connect via relay", "Collegati tramite relay"),
        ("Always connect via relay", "Collegati sempre tramite relay"),
        ("whitelist_tip", "Solo gli indirizzi IP autorizzati possono connettersi a questo desktop"),
        ("Login", "Accedi"),
        ("Verify", "Verifica"),
        ("Remember me", "Ricordami"),
        ("Trust this device", "Registra questo dispositivo come attendibile"),
        ("Verification code", "Codice di verifica"),
        ("verification_tip", "È stato rilevato un nuovo dispositivo e un codice di verifica è stato inviato all'indirizzo e-mail registrato; inserire il codice di verifica per continuare l'accesso."),
        ("Logout", "Esci"),
        ("Tags", "Tag"),
        ("Search ID", "Cerca ID"),
        ("whitelist_sep", "Separati da virgola, punto e virgola, spazio o a capo"),
        ("Add ID", "Aggiungi ID"),
        ("Add Tag", "Aggiungi tag"),
        ("Unselect all tags", "Deseleziona tutti i tag"),
        ("Network error", "Errore di rete"),
        ("Username missed", "Nome utente mancante"),
        ("Password missed", "Password mancante"),
        ("Wrong credentials", "Credenziali errate"),
        ("Edit Tag", "Modifica tag"),
        ("Unremember Password", "Dimentica password"),
        ("Favorites", "Preferiti"),
        ("Add to Favorites", "Aggiungi ai preferiti"),
        ("Remove from Favorites", "Rimuovi dai preferiti"),
        ("Empty", "Vuoto"),
        ("Invalid folder name", "Nome della cartella non valido"),
        ("Socks5 Proxy", "Proxy Socks5"),
        ("Hostname", "Nome host"),
        ("Discovered", "Rilevati"),
        ("install_daemon_tip", "Per avviarsi all'accensione, è necessario installare il servizio di sistema."),
        ("Remote ID", "ID remoto"),
        ("Paste", "Incolla"),
        ("Paste here?", "Incolla qui?"),
        ("Are you sure to close the connection?", "Sei sicuro di voler chiudere la connessione?"),
        ("Download new version", "Scarica nuova versione"),
        ("Touch mode", "Modalità tocco"),
        ("Mouse mode", "Modalità mouse"),
        ("One-Finger Tap", "Tocca con un dito"),
        ("Left Mouse", "Mouse sinistro"),
        ("One-Long Tap", "Tocco lungo con un dito"),
        ("Two-Finger Tap", "Tocca con due dita"),
        ("Right Mouse", "Mouse destro"),
        ("One-Finger Move", "Movimento con un dito"),
        ("Double Tap & Move", "Tocca due volte e sposta"),
        ("Mouse Drag", "Trascina il mouse"),
        ("Three-Finger vertically", "Tre dita in verticale"),
        ("Mouse Wheel", "Rotellina del mouse"),
        ("Two-Finger Move", "Movimento con due dita"),
        ("Canvas Move", "Sposta tela"),
        ("Pinch to Zoom", "Pizzica per zoomare"),
        ("Canvas Zoom", "Zoom canvas"),
        ("Reset canvas", "Ripristina canvas"),
        ("No permission of file transfer", "Nessun permesso di trasferimento di file"),
        ("Note", "Nota"),
        ("Connection", "Connessione"),
        ("Share Screen", "Condividi schermo"),
        ("CLOSE", "CHIUDERE"),
        ("OPEN", "APRIRE"),
        ("Chat", "Chat"),
        ("Total", "Totale"),
        ("items", "Oggetti"),
        ("Selected", "Selezionato"),
        ("Screen Capture", "Cattura schermo"),
        ("Input Control", "Controllo di input"),
        ("Audio Capture", "Acquisizione audio"),
        ("File Connection", "Connessione file"),
        ("Screen Connection", "Connessione schermo"),
        ("Do you accept?", "Accetti?"),
        ("Open System Setting", "Apri impostazioni di sistema"),
        ("How to get Android input permission?", "Come ottenere l'autorizzazione di input su Android?"),
        ("android_input_permission_tip1", "Affinché un dispositivo remoto possa controllare il tuo dispositivo Android tramite mouse o tocco, devi consentire a RustDesk di utilizzare il servizio \"Accessibilità\"."),
        ("android_input_permission_tip2", "Vai alla pagina delle impostazioni di sistema che si aprirà di seguito, trova e accedi a [Servizi installati], attiva il servizio [RustDesk Input]."),
        ("android_new_connection_tip", "È stata ricevuta una nuova richiesta di controllo per il dispositivo corrente."),
        ("android_service_will_start_tip", "L'attivazione di Cattura schermo avvierà automaticamente il servizio, consentendo ad altri dispositivi di richiedere una connessione da questo dispositivo."),
        ("android_stop_service_tip", "La chiusura del servizio chiuderà automaticamente tutte le connessioni stabilite."),
        ("android_version_audio_tip", "L'attuale versione di Android non supporta l'acquisizione audio, esegui l'upgrade ad Android 10 o versioni successive."),
        ("android_start_service_tip", "Toccare [Avvia servizio] o APRI l'autorizzazione [Cattura schermo] per avviare il servizio di condivisione dello schermo."),
        ("Account", "Account"),
        ("Overwrite", "Sovrascrivi"),
        ("This file exists, skip or overwrite this file?", "Questo file esiste, saltare o sovrascrivere questo file?"),
        ("Quit", "Esci"),
        ("doc_mac_permission", "https://rustdesk.com/docs/en/manual/mac/#enable-permissions"),
        ("Help", "Aiuto"),
        ("Failed", "Fallito"),
        ("Succeeded", "Successo"),
        ("Someone turns on privacy mode, exit", "Qualcuno attiva la modalità privacy, esci"),
        ("Unsupported", "Non supportato"),
        ("Peer denied", "Peer negato"),
        ("Please install plugins", "Si prega di installare i plugin"),
        ("Peer exit", "Uscita tra pari"),
        ("Failed to turn off", "Impossibile spegnere"),
        ("Turned off", "Spegni"),
        ("In privacy mode", "In modalità privacy"),
        ("Out privacy mode", "Fuori modalità privacy"),
        ("Language", "Linguaggio"),
        ("Keep RustDesk background service", "Mantieni il servizio di RustDesk in background"),
        ("Ignore Battery Optimizations", "Ignora le ottimizzazioni della batteria"),
        ("android_open_battery_optimizations_tip", "Se si desidera disabilitare questa funzione, andare nelle impostazioni dell'applicazione RustDesk, aprire la sezione [Batteria] e deselezionare [Senza restrizioni]."),
        ("Connection not allowed", "Connessione non consentita"),
        ("Legacy mode", "Modalità legacy"),
        ("Map mode", "Modalità mappa"),
        ("Translate mode", "Modalità di traduzione"),
        ("Use permanent password", "Usa password permanente"),
        ("Use both passwords", "Usa entrambe le password"),
        ("Set permanent password", "Imposta password permanente"),
        ("Enable Remote Restart", "Abilita riavvio da remoto"),
        ("Allow remote restart", "Consenti riavvio da remoto"),
        ("Restart Remote Device", "Riavvia dispositivo remoto"),
        ("Are you sure you want to restart", "Sei sicuro di voler riavviare?"),
        ("Restarting Remote Device", "Il dispositivo remoto si sta riavviando"),
        ("remote_restarting_tip", "Riavviare il dispositivo remoto"),
        ("Copied", "Copiato"),
        ("Exit Fullscreen", "Esci dalla modalità schermo intero"),
        ("Fullscreen", "A schermo intero"),
        ("Mobile Actions", "Azioni mobili"),
        ("Select Monitor", "Seleziona schermo"),
        ("Control Actions", "Azioni di controllo"),
        ("Display Settings", "Impostazioni di visualizzazione"),
        ("Ratio", "Rapporto"),
        ("Image Quality", "Qualità dell'immagine"),
        ("Scroll Style", "Stile di scorrimento"),
        ("Show Menubar", "Mostra la barra dei menu"),
        ("Hide Menubar", "nascondi la barra dei menu"),
        ("Direct Connection", "Connessione diretta"),
        ("Relay Connection", "Connessione relay"),
        ("Secure Connection", "Connessione sicura"),
        ("Insecure Connection", "Connessione non sicura"),
        ("Scale original", "Scala originale"),
        ("Scale adaptive", "Scala adattiva"),
        ("General", "Generale"),
        ("Security", "Sicurezza"),
        ("Theme", "Tema"),
        ("Dark Theme", "Tema Scuro"),
        ("Dark", "Scuro"),
        ("Light", "Chiaro"),
        ("Follow System", "Segui il sistema"),
        ("Enable hardware codec", "Abilita codec hardware"),
        ("Unlock Security Settings", "Sblocca impostazioni di sicurezza"),
        ("Enable Audio", "Abilita audio"),
        ("Unlock Network Settings", "Sblocca impostazioni di rete"),
        ("Server", "Server"),
        ("Direct IP Access", "Accesso IP diretto"),
        ("Proxy", "Proxy"),
        ("Apply", "Applica"),
        ("Disconnect all devices?", "Disconnettere tutti i dispositivi?"),
        ("Clear", "Ripulisci"),
        ("Audio Input Device", "Dispositivo di input audio"),
        ("Deny remote access", "Nega accesso remoto"),
        ("Use IP Whitelisting", "Utilizza la whitelist di IP"),
        ("Network", "Rete"),
        ("Enable RDP", "Abilita RDP"),
        ("Pin menubar", "Blocca la barra dei menu"),
        ("Unpin menubar", "Sblocca la barra dei menu"),
        ("Recording", "Registrazione"),
        ("Directory", "Cartella"),
        ("Automatically record incoming sessions", "Registra automaticamente le sessioni in entrata"),
        ("Change", "Cambia"),
        ("Start session recording", "Inizia registrazione della sessione"),
        ("Stop session recording", "Ferma registrazione della sessione"),
        ("Enable Recording Session", "Abilita registrazione della sessione"),
        ("Allow recording session", "Permetti di registrare la sessione"),
        ("Enable LAN Discovery", "Abilita il rilevamento della LAN"),
        ("Deny LAN Discovery", "Nega il rilevamento della LAN"),
        ("Write a message", "Scrivi un messaggio"),
        ("Prompt", "Richiede"),
        ("Please wait for confirmation of UAC...", "Attendi la conferma dell'UAC..."),
        ("elevated_foreground_window_tip", "La finestra corrente del desktop remoto richiede privilegi più elevati per funzionare, quindi non è in grado di utilizzare temporaneamente il mouse e la tastiera. È possibile chiedere all'utente remoto di ridurre a icona la finestra corrente o di fare clic sul pulsante di elevazione nella finestra di gestione della connessione. Per evitare questo problema, si consiglia di installare il software sul dispositivo remoto."),
        ("Disconnected", "Disconnesso"),
        ("Other", "Altro"),
        ("Confirm before closing multiple tabs", "Conferma prima di chiudere più schede"),
        ("Keyboard Settings", "Impostazioni tastiera"),
        ("Full Access", "Accesso completo"),
        ("Screen Share", "Condivisione dello schermo"),
        ("Wayland requires Ubuntu 21.04 or higher version.", "Wayland richiede Ubuntu 21.04 o successiva."),
        ("Wayland requires higher version of linux distro. Please try X11 desktop or change your OS.", "Wayland richiede una versione superiore della distribuzione Linux. Prova X11 desktop o cambia il tuo sistema operativo."),
        ("JumpLink", "View"),
        ("Please Select the screen to be shared(Operate on the peer side).", "Seleziona lo schermo da condividere (opera sul lato peer)."),
        ("Show RustDesk", "Mostra RustDesk"),
        ("This PC", "Questo PC"),
        ("or", "O"),
        ("Continue with", "Continua con"),
        ("Elevate", "Eleva"),
        ("Zoom cursor", "Cursore zoom"),
        ("Accept sessions via password", "Accetta sessioni via password"),
        ("Accept sessions via click", "Accetta sessioni via click"),
        ("Accept sessions via both", "Accetta sessioni con entrambi"),
        ("Please wait for the remote side to accept your session request...", "Attendere che il lato remoto accetti la richiesta di sessione..."),
        ("One-time Password", "Password monouso"),
        ("Use one-time password", "Usa password monouso"),
        ("One-time password length", "Lunghezza password monouso"),
        ("Request access to your device", "Richiedi l'accesso al tuo dispositivo"),
        ("Hide connection management window", "Nascondi la finestra di gestione delle connessioni"),
        ("hide_cm_tip", "Permetti di nascondere solo se si accettano sessioni con password permanente"),
        ("wayland_experiment_tip", "Il supporto Wayland è in fase sperimentale, utilizza X11 se necessiti di un accesso stabile."),
        ("Right click to select tabs", "Clic con il tasto destro per selezionare le schede"),
        ("Skipped", "Saltato"),
        ("Add to Address Book", "Aggiungi alla rubrica"),
        ("Group", "Gruppo"),
        ("Search", "Cerca"),
        ("Closed manually by web console", "Chiudi manualmente dalla console Web"),
        ("Local keyboard type", "Tipo di tastiera locale"),
        ("Select local keyboard type", "Seleziona il tipo di tastiera locale"),
        ("software_render_tip", "Se si dispone di una scheda grafica Nvidia e la finestra remota si chiude immediatamente dopo la connessione, l'installazione del driver nouveau e la scelta di utilizzare il rendering software possono aiutare. È necessario un riavvio del software."),
        ("Always use software rendering", "Usa sempre il render Software"),
        ("config_input", "Per controllare il desktop remoto con la tastiera, è necessario concedere le autorizzazioni a RustDesk \"Monitoraggio dell'input\"."),
        ("config_microphone", "Per poter chiamare, è necessario concedere l'autorizzazione a RustDesk \"Registra audio\"."),
        ("request_elevation_tip", "È possibile richiedere l'elevazione se c'è qualcuno sul lato remoto."),
        ("Wait", "Attendi"),
        ("Elevation Error", "Errore durante l'elevazione dei diritti"),
        ("Ask the remote user for authentication", "Chiedere l'autenticazione all'utente remoto"),
        ("Choose this if the remote account is administrator", "Scegliere questa opzione se l'account remoto è amministratore"),
        ("Transmit the username and password of administrator", "Trasmettere il nome utente e la password dell'amministratore"),
        ("still_click_uac_tip", "Richiede ancora che l'utente remoto faccia clic su OK nella finestra UAC dell'esecuzione di RustDesk."),
        ("Request Elevation", "Richiedi elevazione dei diritti"),
        ("wait_accept_uac_tip", "Attendere che l'utente remoto accetti la finestra di dialogo UAC."),
        ("Elevate successfully", "Elevazione dei diritti effettuata con successo"),
        ("uppercase", "Maiuscola"),
        ("lowercase", "Minuscola"),
        ("digit", "Numero"),
        ("special character", "Carattere speciale"),
        ("length>=8", "Lunghezza >= 8"),
        ("Weak", "Debole"),
        ("Medium", "Media"),
        ("Strong", "Forte"),
        ("Switch Sides", "Cambia lato"),
        ("Please confirm if you want to share your desktop?", "Vuoi condividere il tuo desktop?"),
        ("Display", "Visualizzazione"),
        ("Default View Style", "Stile Visualizzazione Predefinito"),
        ("Default Scroll Style", "Stile Scorrimento Predefinito"),
        ("Default Image Quality", "Qualità Immagine Predefinita"),
        ("Default Codec", "Codec Predefinito"),
        ("Bitrate", "Bitrate"),
        ("FPS", "FPS"),
        ("Auto", "Auto"),
        ("Other Default Options", "Altre Opzioni Predefinite"),
        ("Voice call", "Chiamata vocale"),
        ("Text chat", "Chat testuale"),
        ("Stop voice call", "Interrompi la chiamata vocale"),
        ("relay_hint_tip", "Se non è possibile connettersi direttamente, si può provare a farlo tramite relay.\nInoltre, se si desidera utilizzare il relay al primo tentativo, è possibile aggiungere il suffisso \"/r\" all'ID o selezionare l'opzione \"Collegati sempre tramite relay\" nella scheda peer."),
        ("Reconnect", "Riconnetti"),
<<<<<<< HEAD
        ("No transfers in progress", "Nessun trasferimento in corso"),
=======
        ("Codec", "Codec"),
        ("Resolution", "Risoluzione"),
>>>>>>> bd16ce14
        ].iter().cloned().collect();
}<|MERGE_RESOLUTION|>--- conflicted
+++ resolved
@@ -454,11 +454,8 @@
         ("Stop voice call", "Interrompi la chiamata vocale"),
         ("relay_hint_tip", "Se non è possibile connettersi direttamente, si può provare a farlo tramite relay.\nInoltre, se si desidera utilizzare il relay al primo tentativo, è possibile aggiungere il suffisso \"/r\" all'ID o selezionare l'opzione \"Collegati sempre tramite relay\" nella scheda peer."),
         ("Reconnect", "Riconnetti"),
-<<<<<<< HEAD
         ("No transfers in progress", "Nessun trasferimento in corso"),
-=======
         ("Codec", "Codec"),
         ("Resolution", "Risoluzione"),
->>>>>>> bd16ce14
         ].iter().cloned().collect();
 }
--- conflicted
+++ resolved
@@ -278,11 +278,7 @@
         ("Do you accept?", "是否接受？"),
         ("Open System Setting", "打开系统设置"),
         ("How to get Android input permission?", "如何获取安卓的输入权限？"),
-<<<<<<< HEAD
         ("android_input_permission_tip1", "为了让远程设备通过鼠标或触屏控制您的安卓设备，你需要允許RustDesk使用\"无障碍\"服务。"),
-=======
-        ("android_input_permission_tip1", "為了讓遠程設備通過鼠標或者觸屏控制您的安卓設備，你需要允許 RustDesk 使用\"無障礙\"服務。"),
->>>>>>> 3f53146c
         ("android_input_permission_tip2", "请在接下来的系统设置页面里，找到并进入 [已安装的服务] 页面，将 [RustDesk Input] 服务开启。"),
         ("android_new_connection_tip", "收到新的连接控制请求，对方想要控制你当前的设备。"),
         ("android_service_will_start_tip", "开启录屏权限将自动开启服务，允许其他设备向此设备请求建立连接。"),

--- conflicted
+++ resolved
@@ -566,16 +566,9 @@
         ("Show displays as individual windows", "Показывать дисплеи в отдельных окнах"),
         ("Use all my displays for the remote session", "Использовать все мои дисплеи для удалённого сеанса"),
         ("selinux_tip", "На вашем устройстве включён SELinux, что может помешать правильной работе RustDesk на контролируемой стороне."),
-<<<<<<< HEAD
-        ("Change View", "Вид"),
-        ("Big Tiles", "Большие значки"),
-        ("Small Tiles", "Маленькие значки"),
+        ("Change view", "Вид"),
+        ("Big tiles", "Большие значки"),
+        ("Small tiles", "Маленькие значки"),
         ("List", "Список"),
-=======
-        ("Change view", ""),
-        ("Big tiles", ""),
-        ("Small tiles", ""),
-        ("List", ""),
->>>>>>> 0fe80e8e
     ].iter().cloned().collect();
 }
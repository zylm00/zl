lazy_static::lazy_static! {
pub static ref T: std::collections::HashMap<&'static str, &'static str> =
    [
        ("Status", "Durum"),
        ("Your Desktop", "Sizin Masaüstünüz"),
        ("desk_tip", "Masaüstünüze bu ID ve şifre ile erişilebilir"),
        ("Password", "Şifre"),
        ("Ready", "Hazır"),
        ("Established", "Bağlantı sağlandı"),
        ("connecting_status", "Bağlanılıyor "),
        ("Enable Service", "Servisi aktif et"),
        ("Start Service", "Servisi başlat"),
        ("Service is running", "Servis çalışıyor"),
        ("Service is not running", "Servis çalışmıyor"),
        ("not_ready_status", "Hazır değil. Bağlantınızı kontrol edin"),
        ("Control Remote Desktop", "Bağlanılacak Uzak Bağlantı ID"),
        ("Transfer File", "Dosya transferi"),
        ("Connect", "Bağlan"),
        ("Recent Sessions", "Son Bağlanılanlar"),
        ("Address Book", "Adres Defteri"),
        ("Confirmation", "Onayla"),
        ("TCP Tunneling", "TCP Tünelleri"),
        ("Remove", "Kaldır"),
        ("Refresh random password", "Yeni rastgele şifre oluştur"),
        ("Set your own password", "Kendi şifreni oluştur"),
        ("Enable Keyboard/Mouse", "Klavye ve Fareye izin ver"),
        ("Enable Clipboard", "Kopyalanan geçici veriye izin ver"),
        ("Enable File Transfer", "Dosya Transferine izin ver"),
        ("Enable TCP Tunneling", "TCP Tüneline izin ver"),
        ("IP Whitelisting", "İzinli IP listesi"),
        ("ID/Relay Server", "ID/Relay Sunucusu"),
        ("Stop service", "Servisi Durdur"),
        ("Change ID", "ID Değiştir"),
        ("Website", "Website"),
        ("About", "Hakkında"),
        ("Mute", "Sustur"),
        ("Audio Input", "Ses Girişi"),
        ("Enhancements", ""),
        ("Hardware Codec", ""),
        ("Adaptive Bitrate", ""),
        ("ID Server", "ID Sunucu"),
        ("Relay Server", "Relay Sunucu"),
        ("API Server", "API Sunucu"),
        ("invalid_http", "http:// veya https:// ile başlamalıdır"),
        ("Invalid IP", "Geçersiz IP adresi"),
        ("id_change_tip", "Yalnızca a-z, A-Z, 0-9 ve _ (alt çizgi) karakterlerini kullanabilirsiniz. İlk karakter a-z veya A-Z olmalıdır. Uzunluk 6 ile 16 karakter arasında olmalıdır."),
        ("Invalid format", "Hatalı Format"),
        ("server_not_support", "Henüz sunucu tarafından desteklenmiyor"),
        ("Not available", "Erişilebilir değil"),
        ("Too frequent", "Çok sık"),
        ("Cancel", "İptal"),
        ("Skip", "Geç"),
        ("Close", "Kapat"),
        ("Retry", "Tekrar Dene"),
        ("OK", "Tamam"),
        ("Password Required", "Şifre Gerekli"),
        ("Please enter your password", "Lütfen şifrenizi giriniz"),
        ("Remember password", "Şifreyi hatırla"),
        ("Wrong Password", "Hatalı şifre"),
        ("Do you want to enter again?", "Tekrar giriş yapmak ister misiniz?"),
        ("Connection Error", "Bağlantı Hatası"),
        ("Error", "Hata"),
        ("Reset by the peer", "Eş tarafında sıfırla"),
        ("Connecting...", "Bağlanılıyor..."),
        ("Connection in progress. Please wait.", "Bağlantı sağlanıyor. Lütfen bekleyiniz."),
        ("Please try 1 minute later", "Lütfen 1 dakika sonra tekrar deneyiniz"),
        ("Login Error", "Giriş Hatalı"),
        ("Successful", "Başarılı"),
        ("Connected, waiting for image...", "Bağlandı. Görüntü bekleniyor..."),
        ("Name", "Ad"),
        ("Type", "Tip"),
        ("Modified", "Değiştirildi"),
        ("Size", "Boyut"),
        ("Show Hidden Files", "Gizli Dosyaları Göster"),
        ("Receive", "Al"),
        ("Send", "Gönder"),
        ("Refresh File", "Dosyayı yenile"),
        ("Local", "Yerel"),
        ("Remote", "Uzak"),
        ("Remote Computer", "Uzak Bilgisayar"),
        ("Local Computer", "Yerel Bilgisayar"),
        ("Confirm Delete", "Silmeyi Onayla"),
        ("Delete", "Sil"),
        ("Properties", "Özellikler"),
        ("Multi Select", "Çoklu Seçim"),
        ("Empty Directory", "Boş Klasör"),
        ("Not an empty directory", "Klasör boş değil"),
        ("Are you sure you want to delete this file?", "Bu dosyayı silmek istediğinize emin misiniz?"),
        ("Are you sure you want to delete this empty directory?", "Bu boş klasörü silmek istediğinize emin misiniz?"),
        ("Are you sure you want to delete the file of this directory?", "Bu klasördeki dosyayı silmek istediğinize emin misiniz?"),
        ("Do this for all conflicts", "Bunu tüm çakışmalar için yap"),
        ("This is irreversible!", "Bu işlem geri döndürülemez!"),
        ("Deleting", "Siliniyor"),
        ("files", "dosyalar"),
        ("Waiting", "Bekleniyor"),
        ("Finished", "Tamamlandı"),
        ("Speed", "Hız"),
        ("Custom Image Quality", "Özel Görüntü Kalitesi"),
        ("Privacy mode", "Gizlilik modu"),
        ("Block user input", "Kullanıcı girişini engelle"),
        ("Unblock user input", "Kullanı girişine izin ver"),
        ("Adjust Window", "Pencereyi Ayarla"),
        ("Original", "Orjinal"),
        ("Shrink", "Küçült"),
        ("Stretch", "Uzat"),
        ("Good image quality", "İyi görüntü kalitesi"),
        ("Balanced", "Dengelenmiş"),
        ("Optimize reaction time", "Tepki süresini optimize et"),
        ("Custom", "Özel"),
        ("Show remote cursor", "Uzaktaki fare imlecini göster"),
        ("Show quality monitor", ""),
        ("Disable clipboard", "Hafızadaki kopyalanmışları engelle"),
        ("Lock after session end", "Bağlantıdan sonra kilitle"),
        ("Insert", "Ekle"),
        ("Insert Lock", "Kilit Ekle"),
        ("Refresh", "Yenile"),
        ("ID does not exist", "ID bulunamadı"),
        ("Failed to connect to rendezvous server", "ID oluşturma sunucusuna bağlanılamadı"),
        ("Please try later", "Dağa sonra tekrar deneyiniz"),
        ("Remote desktop is offline", "Uzak masaüstü kapalı"),
        ("Key mismatch", "Anahtar uyumlu değil"),
        ("Timeout", "Zaman aşımı"),
        ("Failed to connect to relay server", "Relay sunucusuna bağlanılamadı"),
        ("Failed to connect via rendezvous server", "ID oluşturma sunucusuna bağlanılamadı"),
        ("Failed to connect via relay server", "Relay oluşturma sunucusuna bağlanılamadı"),
        ("Failed to make direct connection to remote desktop", "Uzak masaüstüne doğrudan bağlantı kurulamadı"),
        ("Set Password", "Şifre ayarla"),
        ("OS Password", "İşletim Sistemi Şifresi"),
        ("install_tip", "Kullanıcı Hesabı Denetimi nedeniyle, RustDesk bir uzak masaüstü olarak düzgün çalışmayabilir. Bu sorunu önlemek için, RustDesk'i sistem seviyesinde kurmak için aşağıdaki butona tıklayın."),
        ("Click to upgrade", "Yükseltmek için tıklayınız"),
        ("Click to download", "İndirmek için tıklayınız"),
        ("Click to update", "Güncellemek için tıklayınız"),
        ("Configure", "Ayarla"),
        ("config_acc", "Masaüstünüzü dışarıdan kontrol etmek için RustDesk'e \"Erişilebilirlik\""),
        ("config_screen", "Masaüstünüzü dışarıdan kontrol etmek için RustDesk'e \"Ekran Kaydı\" iznini vermeniz gerekir."),
        ("Installing ...", "Yükleniyor ..."),
        ("Install", "Yükle"),
        ("Installation", "Kurulum"),
        ("Installation Path", "Kurulacak olan konum"),
        ("Create start menu shortcuts", "Başlangıca kısayol oluştur"),
        ("Create desktop icon", "Masaüstüne kısayol oluştur"),
        ("agreement_tip", "Kurulumu başlatarak, lisans sözleşmesinin şartlarını kabul etmiş olursunuz."),
        ("Accept and Install", "Kabul Et ve Yükle"),
        ("End-user license agreement", "Son kullanıcı lisans anlaşması"),
        ("Generating ...", "Oluşturuluyor..."),
        ("Your installation is lower version.", "Kurulumunuz alt sürümdür."),
        ("not_close_tcp_tip", "Tüneli kullanırken bu pencereyi kapatmayın"),
        ("Listening ...", "Dinleniyor..."),
        ("Remote Host", "Uzak Sunucu"),
        ("Remote Port", "Uzak Port"),
        ("Action", "Eylem"),
        ("Add", "Ekle"),
        ("Local Port", "Yerel Port"),
        ("setup_server_tip", "Daha hızlı bağlantı için kendi sunucunuzu kurun"),
        ("Too short, at least 6 characters.", "Çok kısa en az 6 karakter gerekli."),
        ("The confirmation is not identical.", "Doğrulama yapılamadı."),
        ("Permissions", "İzinler"),
        ("Accept", "Kabul Et"),
        ("Dismiss", "Reddet"),
        ("Disconnect", "Bağlanıyı kes"),
        ("Allow using keyboard and mouse", "Klavye ve fare kullanımına izin ver"),
        ("Allow using clipboard", "Pano kullanımına izin ver"),
        ("Allow hearing sound", "Sesi duymaya izin ver"),
        ("Allow file copy and paste", "Dosya kopyalamaya ve yapıştırmaya izin ver"),
        ("Connected", "Bağlandı"),
        ("Direct and encrypted connection", "Doğrudan ve şifreli bağlantı"),
        ("Relayed and encrypted connection", "Aktarmalı ve şifreli bağlantı"),
        ("Direct and unencrypted connection", "Doğrudan ve şifrelenmemiş bağlantı"),
        ("Relayed and unencrypted connection", "Aktarmalı ve şifrelenmemiş bağlantı"),
        ("Enter Remote ID", "Uzak ID'yi Girin"),
        ("Enter your password", "Şifrenizi girin"),
        ("Logging in...", "Giriş yapılıyor..."),
        ("Enable RDP session sharing", "RDP oturum paylaşımını etkinleştir"),
        ("Auto Login", "Otomatik giriş"),
        ("Enable Direct IP Access", "Doğrudan IP Erişimini Etkinleştir"),
        ("Rename", "Yeniden adlandır"),
        ("Space", "Boşluk"),
        ("Create Desktop Shortcut", "Masaüstü kısayolu oluşturun"),
        ("Change Path", "Yolu değiştir"),
        ("Create Folder", "Klasör oluşturun"),
        ("Please enter the folder name", "Lütfen klasör adını girin"),
        ("Fix it", "Düzenle"),
        ("Warning", "Uyarı"),
        ("Login screen using Wayland is not supported", "Wayland kullanan giriş ekranı desteklenmiyor"),
        ("Reboot required", "Yeniden başlatma gerekli"),
        ("Unsupported display server ", "Desteklenmeyen görüntü sunucusu"),
        ("x11 expected", "x11 bekleniyor"),
        ("Port", "Port"),
        ("Settings", "Ayarlar"),
        ("Username", "Kullanıcı Adı"),
        ("Invalid port", "Geçersiz port"),
        ("Closed manually by the peer", "Eş tarafından manuel olarak kapatıldı"),
        ("Enable remote configuration modification", "Uzaktan yapılandırma değişikliğini etkinleştir"),
        ("Run without install", "Yüklemeden çalıştır"),
        ("Always connected via relay", "Her zaman röle ile bağlı"),
        ("Always connect via relay", "Always connect via relay"),
        ("whitelist_tip", "Bu masaüstüne yalnızca yetkili IP adresleri bağlanabilir"),
        ("Login", "Giriş yap"),
        ("Logout", "Çıkış yap"),
        ("Tags", "Etiketler"),
        ("Search ID", "ID Arama"),
        ("Current Wayland display server is not supported", "Mevcut Wayland görüntüleme sunucusu desteklenmiyor"),
        ("whitelist_sep", "Virgül, noktalı virgül, boşluk veya yeni satır ile ayrılmış"),
        ("Add ID", "ID Ekle"),
        ("Add Tag", "Etiket Ekle"),
        ("Unselect all tags", "Tüm etiketlerin seçimini kaldır"),
        ("Network error", "Bağlantı hatası"),
        ("Username missed", "Kullanıcı adı boş"),
        ("Password missed", "Şifre boş"),
        ("Wrong credentials", "Yanlış kimlik bilgileri"),
        ("Edit Tag", "Etiketi düzenle"),
        ("Unremember Password", "Şifreyi Unut"),
        ("Favorites", "Favoriler"),
        ("Add to Favorites", "Favorilere ekle"),
        ("Remove from Favorites", "Favorilerden çıkar"),
        ("Empty", "Boş"),
        ("Invalid folder name", "Geçersiz klasör adı"),
        ("Socks5 Proxy", "Socks5 Proxy"),
        ("Hostname", "Ana bilgisayar adı"),
        ("Discovered", "Keşfedilenler"),
        ("install_daemon_tip", "Başlangıçta başlamak için sistem hizmetini yüklemeniz gerekir."),
        ("Remote ID", "Uzak ID"),
        ("Paste", "Yapıştır"),
        ("Paste here?", "Buraya yapıştır?"),
        ("Are you sure to close the connection?", "Bağlantıyı kapatmak istediğinize emin misiniz?"),
        ("Download new version", "Yeni sürümü indir"),
        ("Touch mode", "Dokunmatik mod"),
        ("Mouse mode", "Fare modu"),
        ("One-Finger Tap", "Tek Parmakla Dokunma"),
        ("Left Mouse", "Sol Fare"),
        ("One-Long Tap", "Tek-Uzun Dokunma"),
        ("Two-Finger Tap", "İki-Parmak Dokunma"),
        ("Right Mouse", "Sağ Fare"),
        ("One-Finger Move", "Tek Parmakla Hareket"),
        ("Double Tap & Move", "Çift Dokun ve Taşı"),
        ("Mouse Drag", "Fare Sürükleme"),
        ("Three-Finger vertically", "Dikey olarak üç parmak"),
        ("Mouse Wheel", "Fare Tekerliği"),
        ("Two-Finger Move", "İki Parmakla Hareket"),
        ("Canvas Move", "Tuval Hareketi"),
        ("Pinch to Zoom", "İki parmakla yakınlaştır"),
        ("Canvas Zoom", "Tuval Yakınlaştırma"),
        ("Reset canvas", "Tuvali sıfırla"),
        ("No permission of file transfer", "Dosya aktarımı izni yok"),
        ("Note", "Not"),
        ("Connection", "Bağlantı"),
        ("Share Screen", "Ekranı Paylaş"),
        ("CLOSE", "KAPAT"),
        ("OPEN", "AÇ"),
        ("Chat", "Mesajlaş"),
        ("Total", "Toplam"),
        ("items", "öğeler"),
        ("Selected", "Seçildi"),
        ("Screen Capture", "Ekran görüntüsü"),
        ("Input Control", "Giriş Kontrolü"),
        ("Audio Capture", "Ses Yakalama"),
        ("File Connection", "Dosya Bağlantısı"),
        ("Screen Connection", "Ekran Bağlantısı"),
        ("Do you accept?", "Kabul ediyor musun?"),
        ("Open System Setting", "Sistem Ayarını Aç"),
        ("How to get Android input permission?", "Android giriş izni nasıl alınır?"),
        ("android_input_permission_tip1", "Uzak bir cihazın Android cihazınızı fare veya dokunma yoluyla kontrol edebilmesi için, RustDesk'in \"Erişilebilirlik\" özelliğini kullanmasına izin vermelisiniz."),
        ("android_input_permission_tip2", "Sonraki sistem ayarları sayfasına gidin, [Yüklü Hizmetler]'i bulun ve erişin, [RustDesk Girişi] hizmetini etkinleştirin."),
        ("android_new_connection_tip", "Yeni bir kontrol talebi alındı, cihazınızı kontrol etmesine izin verilsin mi."),
        ("android_service_will_start_tip", "Ekran Yakalamanın etkinleştirilmesi, hizmeti otomatik olarak başlatacak ve diğer cihazların bu cihazdan bağlantı talep etmesine izin verecektir."),
        ("android_stop_service_tip", "Hizmetin kapatılması, kurulan tüm bağlantıları otomatik olarak kapatacaktır."),
        ("android_version_audio_tip", "Mevcut Android sürümü ses yakalamayı desteklemiyor, lütfen Android 10 veya sonraki bir sürüme yükseltin."),
        ("android_start_service_tip", "Ekran paylaşım hizmetini başlatmak için [Hizmeti Başlat] veya AÇ [Ekran Yakalama] iznine dokunun."),
        ("Account", "Hesap"),
        ("Overwrite", "üzerine yaz"),
        ("This file exists, skip or overwrite this file?", "Bu dosya var, bu dosya atlansın veya üzerine yazılsın mı?"),
        ("Quit", "Çıkış"),
        ("doc_mac_permission", "https://rustdesk.com/docs/en/manual/mac/#enable-permissions"),
        ("Help", "Yardım"),
        ("Failed", "Arızalı"),
        ("Succeeded", "başarılı"),
        ("Someone turns on privacy mode, exit", "Birisi gizlilik modunu açarsa, çık"),
        ("Unsupported", "desteklenmiyor"),
        ("Peer denied", "eş reddedildi"),
        ("Please install plugins", "Lütfen eklentileri yükleyin"),
        ("Peer exit", "eş çıkışı"),
        ("Failed to turn off", "kapatılamadı"),
        ("Turned off", "Kapatıldı"),
        ("In privacy mode", "Gizlilik modunda"),
        ("Out privacy mode", "Gizlilik modu dışında"),
        ("Language", "Dil"),
        ("Keep RustDesk background service", ""),
        ("Ignore Battery Optimizations", ""),
        ("android_open_battery_optimizations_tip", ""),
<<<<<<< HEAD
        ("Random Password After Session", ""),
        ("Keep", ""),
        ("Update", ""),
        ("Disable", ""),
        ("Onetime Password", ""),
        ("Verification Method", ""),
        ("Enable security password", ""),
        ("Enable random password", ""),
        ("Enable onetime password", ""),
        ("Disable onetime password", ""),
        ("Activate onetime password", ""),
        ("Set security password", ""),
        ("Connection not allowed", ""),
        ("Legacy mode", ""),
        ("Map mode", ""),
=======
        ("Connection not allowed", "bağlantıya izin verilmedi"),
        ("Use temporary password", "Geçici şifre kullan"),
        ("Use permanent password", "Kalıcı şifre kullan"),
        ("Use both passwords", "İki şifreyide kullan"),
        ("Set permanent password", "Kalıcı şifre oluştur"),
        ("Set temporary password length", ""),
        ("Enable Remote Restart", "Uzaktan yeniden başlatmayı aktif et"),
        ("Allow remote restart", "Uzaktan yeniden başlatmaya izin ver"),
        ("Restart Remote Device", "Uzaktaki cihazı yeniden başlat"),
        ("Are you sure you want to restart", "Yeniden başlatmak istediğinize emin misin?"),
        ("Restarting Remote Device", "Uzaktan yeniden başlatılıyor"),
        ("remote_restarting_tip", ""),
>>>>>>> 8b56a1a2
    ].iter().cloned().collect();
}<|MERGE_RESOLUTION|>--- conflicted
+++ resolved
@@ -287,7 +287,6 @@
         ("Keep RustDesk background service", ""),
         ("Ignore Battery Optimizations", ""),
         ("android_open_battery_optimizations_tip", ""),
-<<<<<<< HEAD
         ("Random Password After Session", ""),
         ("Keep", ""),
         ("Update", ""),
@@ -303,7 +302,6 @@
         ("Connection not allowed", ""),
         ("Legacy mode", ""),
         ("Map mode", ""),
-=======
         ("Connection not allowed", "bağlantıya izin verilmedi"),
         ("Use temporary password", "Geçici şifre kullan"),
         ("Use permanent password", "Kalıcı şifre kullan"),
@@ -316,6 +314,5 @@
         ("Are you sure you want to restart", "Yeniden başlatmak istediğinize emin misin?"),
         ("Restarting Remote Device", "Uzaktan yeniden başlatılıyor"),
         ("remote_restarting_tip", ""),
->>>>>>> 8b56a1a2
     ].iter().cloned().collect();
 }
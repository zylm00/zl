--- conflicted
+++ resolved
@@ -187,15 +187,9 @@
 
         #[cfg(any(target_os = "windows", target_os = "linux"))]
         {
-<<<<<<< HEAD
             let _ = ContextSend::proc(|context| -> ResultType<()> {
                 context.empty_clipboard(id)?;
                 Ok(())
-=======
-            ContextSend::proc(|context: &mut CliprdrClientContext| -> u32 {
-                empty_clipboard(context, id);
-                0
->>>>>>> cc3ff284
             });
         }
 
@@ -334,20 +328,16 @@
 
         // for tmp use, without real conn id
         let mut write_jobs: Vec<fs::TransferJob> = Vec::new();
-        #[cfg(windows)]
+
+        #[cfg(any(target_os = "windows", target_os = "linux"))]
         let is_authorized = self.cm.is_authorized(self.conn_id);
 
         #[cfg(any(target_os = "windows", target_os = "linux"))]
         let rx_clip1;
         let mut rx_clip;
         let _tx_clip;
-<<<<<<< HEAD
         #[cfg(any(target_os = "windows", target_os = "linux"))]
-        if self.conn_id > 0 && self.authorized {
-=======
-        #[cfg(windows)]
-        if is_authorized {
->>>>>>> cc3ff284
+        if self.conn_id > 0 && is_authorized {
             rx_clip1 = clipboard::get_rx_cliprdr_server(self.conn_id);
             rx_clip = rx_clip1.lock().await;
         } else {
@@ -448,14 +438,9 @@
                                                 continue;
                                             }
                                             let conn_id = self.conn_id;
-<<<<<<< HEAD
                                             let _ = ContextSend::proc(|context| -> ResultType<()> {
                                                 context.server_clip_file(conn_id, _clip)
                                                     .map_err(|e| e.into())
-=======
-                                            ContextSend::proc(|context: &mut CliprdrClientContext| -> u32 {
-                                                clipboard::server_clip_file(context, conn_id, _clip)
->>>>>>> cc3ff284
                                             });
                                         }
                                     }

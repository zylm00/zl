--- conflicted
+++ resolved
@@ -540,7 +540,6 @@
             sleep(1.).await;
         }
     }
-<<<<<<< HEAD
 }
 
 #[inline]
@@ -777,6 +776,4 @@
             },
         );
     }
-=======
->>>>>>> aabe08d6
 }
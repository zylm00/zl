import 'package:flutter/material.dart';
import 'package:flutter_easyloading/flutter_easyloading.dart';
import 'package:provider/provider.dart';
import 'package:firebase_analytics/firebase_analytics.dart';
import 'package:firebase_analytics/observer.dart';
import 'package:firebase_core/firebase_core.dart';
import 'common.dart';
import 'models/model.dart';
import 'pages/home_page.dart';
import 'pages/server_page.dart';
import 'pages/settings_page.dart';

Future<Null> main() async {
  WidgetsFlutterBinding.ensureInitialized();
  await Firebase.initializeApp();
  EasyLoading.instance.loadingStyle = EasyLoadingStyle.light;
  toAndroidChannelInit();
  runApp(App());
}

class App extends StatelessWidget {
  @override
  Widget build(BuildContext context) {
    final analytics = FirebaseAnalytics();
<<<<<<< HEAD
=======
    final providers = [
      ChangeNotifierProvider.value(value: FFI.ffiModel),
      ChangeNotifierProvider.value(value: FFI.imageModel),
      ChangeNotifierProvider.value(value: FFI.cursorModel),
      ChangeNotifierProvider.value(value: FFI.canvasModel),
    ];
    if (!isWeb) {
      providers.addAll([
        ChangeNotifierProvider.value(value: FFI.chatModel),
        ChangeNotifierProvider.value(value: FFI.fileModel),
      ]);
      if (isAndroid) {
        providers.add(ChangeNotifierProvider.value(value: FFI.serverModel));
      }
    }
    refreshCurrentUser();
>>>>>>> 6672c242
    return MultiProvider(
      providers: [
        ChangeNotifierProvider.value(value: FFI.ffiModel),
        ChangeNotifierProvider.value(value: FFI.imageModel),
        ChangeNotifierProvider.value(value: FFI.cursorModel),
        ChangeNotifierProvider.value(value: FFI.canvasModel),
      ],
      child: MaterialApp(
        navigatorKey: globalKey,
        debugShowCheckedModeBanner: false,
        title: 'RustDesk',
        theme: ThemeData(
          primarySwatch: Colors.blue,
          visualDensity: VisualDensity.adaptivePlatformDensity,
        ),
        home: isWeb ? WebHomePage() : HomePage(),
        navigatorObservers: [
          FirebaseAnalyticsObserver(analytics: analytics),
        ],
        builder: EasyLoading.init(),
      ),
    );
  }
}<|MERGE_RESOLUTION|>--- conflicted
+++ resolved
@@ -22,25 +22,7 @@
   @override
   Widget build(BuildContext context) {
     final analytics = FirebaseAnalytics();
-<<<<<<< HEAD
-=======
-    final providers = [
-      ChangeNotifierProvider.value(value: FFI.ffiModel),
-      ChangeNotifierProvider.value(value: FFI.imageModel),
-      ChangeNotifierProvider.value(value: FFI.cursorModel),
-      ChangeNotifierProvider.value(value: FFI.canvasModel),
-    ];
-    if (!isWeb) {
-      providers.addAll([
-        ChangeNotifierProvider.value(value: FFI.chatModel),
-        ChangeNotifierProvider.value(value: FFI.fileModel),
-      ]);
-      if (isAndroid) {
-        providers.add(ChangeNotifierProvider.value(value: FFI.serverModel));
-      }
-    }
     refreshCurrentUser();
->>>>>>> 6672c242
     return MultiProvider(
       providers: [
         ChangeNotifierProvider.value(value: FFI.ffiModel),
